# 2025guessr

This repository contains utilities for experimenting with a real-time forecast of the 2025 Romanian presidential runoff. It uses precinct level results and demographics to predict how votes will be distributed between George Simion and Nicușor Dan as results arrive.

## Requirements

- Python 3.11+
- `pandas`
- `torch`

## Training

A training script is provided to build the model using past election data. Usage example:

```bash
python train.py \
  --demo data/demographics_11102019.csv \
  --first data/pv_part_cntry_prsd_11102019.csv \
  --second data/pv_part_cntry_prsd_11242019.csv \
  --simion-col IOHANNIS_KLAUS_WERNER \
  --dan-col DANCILA_VIORICA
```

This command trains the model and saves the weights to `model.pt`.

## Forecasting

The `forecast.py` script can combine multiple first round result files and optionally demographics before running the forecast. Pass `--features` for each results CSV and `--demo` for the demographics table:

```bash
python forecast.py \
  --features data/pv_part_cntry_prsd_05062025.csv \
  --features data/pv_part_cntry_prsd_c_05062025.csv \
  --demo data/demographics_05042025.csv \
  --model model.pt
```

<<<<<<< HEAD
Behind the scenes these files are merged on the precinct ID columns via `load_features` in `runoff_model.py`. The script then prints an initial forecast with uncertainty estimates.
=======
Add `--no-error-adjustment` to disable the dynamic error correction based on reported precincts.
>>>>>>> 278dd91f

Real-time updates can be performed by using the `ElectionForecaster` class from `runoff_model.py` and calling `update_precinct` as results come in.<|MERGE_RESOLUTION|>--- conflicted
+++ resolved
@@ -35,10 +35,4 @@
   --model model.pt
 ```
 
-<<<<<<< HEAD
-Behind the scenes these files are merged on the precinct ID columns via `load_features` in `runoff_model.py`. The script then prints an initial forecast with uncertainty estimates.
-=======
-Add `--no-error-adjustment` to disable the dynamic error correction based on reported precincts.
->>>>>>> 278dd91f
-
 Real-time updates can be performed by using the `ElectionForecaster` class from `runoff_model.py` and calling `update_precinct` as results come in.